# Copyright 2021 IBM Corporation
#
# Licensed under the Apache License, Version 2.0 (the "License");
# you may not use this file except in compliance with the License.
# You may obtain a copy of the License at
#
#     http://www.apache.org/licenses/LICENSE-2.0
#
# Unless required by applicable law or agreed to in writing, software
# distributed under the License is distributed on an "AS IS" BASIS,
# WITHOUT WARRANTIES OR CONDITIONS OF ANY KIND, either express or implied.
# See the License for the specific language governing permissions and
# limitations under the License.
repos:
  - repo: https://github.com/golangci/golangci-lint
<<<<<<< HEAD
    rev: v1.51.1
=======
    rev: v1.51.2
>>>>>>> 6c86da94
    hooks:
      - id: golangci-lint
        entry: golangci-lint run
        exclude: ^(generated/)
        args:
          - --skip-dirs='^(generated/)'
        log_file: .pre-commit.log
  - repo: https://github.com/pre-commit/mirrors-prettier
    rev: v2.4.1
    hooks:
      - id: prettier
        exclude: ^(.github/|.tekton/)
        args:
          - --no-bracket-spacing
        log_file: .pre-commit.log<|MERGE_RESOLUTION|>--- conflicted
+++ resolved
@@ -13,11 +13,7 @@
 # limitations under the License.
 repos:
   - repo: https://github.com/golangci/golangci-lint
-<<<<<<< HEAD
-    rev: v1.51.1
-=======
     rev: v1.51.2
->>>>>>> 6c86da94
     hooks:
       - id: golangci-lint
         entry: golangci-lint run
