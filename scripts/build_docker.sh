--- conflicted
+++ resolved
@@ -113,9 +113,5 @@
   docker_args+=("--build-arg=IMAGE_VERSION=${DOCKER_TAG}")
 fi
 
-<<<<<<< HEAD
-podman build . \
-=======
 $ENGINE build . \
->>>>>>> 1d516e78
   "${docker_args[@]}"