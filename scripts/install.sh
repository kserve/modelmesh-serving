#!/usr/bin/env bash
# Copyright 2021 IBM Corporation
#
# Licensed under the Apache License, Version 2.0 (the "License");
# you may not use this file except in compliance with the License.
# You may obtain a copy of the License at
#
#     http://www.apache.org/licenses/LICENSE-2.0
#
# Unless required by applicable law or agreed to in writing, software
# distributed under the License is distributed on an "AS IS" BASIS,
# WITHOUT WARRANTIES OR CONDITIONS OF ANY KIND, either express or implied.
# See the License for the specific language governing permissions and
# limitations under the License.#

# Install ModelMesh Serving CRDs, controller, and built-in runtimes into specified Kubernetes namespaces.
# Expect cluster-admin authority and Kube cluster access to be configured prior to running.

set -Eeuo pipefail

namespace=
install_config_path=
delete=false
dev_mode_logging=false
quickstart=false
fvt=false
user_ns_array=
namespace_scope_mode=false # change to true to run in namespace scope

function showHelp() {
  echo "usage: $0 [flags]"
  echo
  echo "Flags:"
  echo "  -n, --namespace                (required) Kubernetes namespace to deploy ModelMesh Serving to."
  echo "  -p, --install-config-path      Path to local model serve installation configs. Can be ModelMesh Serving tarfile or directory."
  echo "  -d, --delete                   Delete any existing instances of ModelMesh Serving in Kube namespace before running install, including CRDs, RBACs, controller, older CRD with serving.kserve.io api group name, etc."
  echo "  -u, --user-namespaces          Kubernetes namespaces to enable for ModelMesh Serving"
  echo "  --quickstart                   Install and configure required supporting datastores in the same namespace (etcd and MinIO) - for experimentation/development"
  echo "  --fvt                          Install and configure required supporting datastores in the same namespace (etcd and MinIO) - for development with fvt enabled"
  echo "  -dev, --dev-mode-logging       Enable dev mode logging (stacktraces on warning and no sampling)"
  echo "  --namespace-scope-mode         Run ModelMesh Serving in namespace scope mode"
  echo
  echo "Installs ModelMesh Serving CRDs, controller, and built-in runtimes into specified"
  echo "Kubernetes namespaces."
  echo
  echo "Expects cluster-admin authority and Kube cluster access to be configured prior to running."
  echo "Also requires Etcd secret 'model-serving-etcd' to be created in namespace already."
}

die() {
  color_red='\e[31m'
  color_yellow='\e[33m'
  color_reset='\e[0m'
  printf "${color_red}FATAL:${color_yellow} $*${color_reset}\n" 1>&2
  exit 10
}

info() {
  color_blue='\e[34m'
  color_reset='\e[0m'
  printf "${color_blue}$*${color_reset}\n" 1>&2
}

success() {
  color_green='\e[32m'
  color_reset='\e[0m'
  printf "${color_green}$*${color_reset}\n" 1>&2
}

check_pod_status() {
  local -r JSONPATH="{range .items[*]}{'\n'}{@.metadata.name}:{@.status.phase}:{range @.status.conditions[*]}{@.type}={@.status};{end}{end}"
  local -r pod_selector="$1"
  local pod_status
  local pod_entry

  pod_status=$(kubectl get pods $pod_selector -o jsonpath="$JSONPATH") || kubectl_exit_code=$? # capture the exit code instead of failing

  if [[ $kubectl_exit_code -ne 0 ]]; then
    # kubectl command failed. print the error then wait and retry
    echo "Error running kubectl command."
    echo $pod_status
    return 1
  elif [[ ${#pod_status} -eq 0 ]]; then
    echo -n "No pods found with selector $pod_selector. Pods may not be up yet."
    return 1
  else
    # split string by newline into array
    IFS=$'\n' read -r -d '' -a pod_status_array <<<"$pod_status"

    for pod_entry in "${pod_status_array[@]}"; do
      local pod=$(echo $pod_entry | cut -d ':' -f1)
      local phase=$(echo $pod_entry | cut -d ':' -f2)
      local conditions=$(echo $pod_entry | cut -d ':' -f3)
      if [ "$phase" != "Running" ] && [ "$phase" != "Succeeded" ]; then
        return 1
      fi
      if [[ $conditions != *"Ready=True"* ]]; then
        return 1
      fi
    done
  fi
  return 0
}

wait_for_pods_ready() {
  local -r JSONPATH="{.items[*]}"
  local -r pod_selector="$1"
  local wait_counter=0
  local kubectl_exit_code=0
  local pod_status

  while true; do
    pod_status=$(kubectl get pods $pod_selector -o jsonpath="$JSONPATH") || kubectl_exit_code=$? # capture the exit code instead of failing

    if [[ $kubectl_exit_code -ne 0 ]]; then
      # kubectl command failed. print the error then wait and retry
      echo $pod_status
      echo -n "Error running kubectl command."
    elif [[ ${#pod_status} -eq 0 ]]; then
      echo -n "No pods found with selector '$pod_selector'. Pods may not be up yet."
    elif check_pod_status "$pod_selector"; then
      echo "All $pod_selector pods are running and ready."
      return
    else
      echo -n "Pods found with selector '$pod_selector' are not ready yet."
    fi

    if [[ $wait_counter -ge 60 ]]; then
      echo
      kubectl get pods $pod_selector
      die "Timed out after $((10 * wait_counter / 60)) minutes waiting for pod with selector: $pod_selector"
    fi

    wait_counter=$((wait_counter + 1))
    echo " Waiting 10 secs..."
    sleep 10
  done
}

while (($# > 0)); do
  case "$1" in
  -h | --h | --he | --hel | --help)
    showHelp
    exit 2
    ;;
  -n | --n | -namespace | --namespace)
    shift
    namespace="$1"
    ;;
  -u | --u | -user-namespaces | --user-namespaces)
    shift
    user_ns_array=($1)
    ;;
  -p | --p | -install-path | --install-path | -install-config-path | --install-config-path)
    shift
    install_config_path="$1"
    ;;
  -d | --d | -delete | --delete)
    delete=true
    ;;
  -dev | --dev | -dev-mode | --dev-mode | -dev-mode-logging | --dev-mode-logging)
    dev_mode_logging=true
    ;;
  --quickstart)
    quickstart=true
    ;;
  --fvt)
    fvt=true
    ;;
  --namespace-scope-mode)
    namespace_scope_mode=true
    ;;
  -*)
    die "Unknown option: '${1}'"
    ;;
  esac
  shift
done

#################      PREREQUISITES      #################
if [[ -z $namespace ]]; then
  showHelp
  die "Kubernetes namespace needs to be set."
fi

# /dev/null will hide output if it exists but show errors if it does not.
if ! type kustomize >/dev/null; then
  die "kustomize is not installed. Go to https://kubectl.docs.kubernetes.io/installation/kustomize/ to install it."
fi

if ! kubectl get namespaces $namespace >/dev/null; then
  die "Kube namespace does not exist: $namespace"
fi

info "Setting kube context to use namespace: $namespace"
kubectl config set-context --current --namespace="$namespace"

info "Getting ModelMesh Serving configs"
if [[ -n $install_config_path ]]; then
  if [[ -f $install_config_path ]] && [[ $install_config_path =~ \.t?gz$ ]]; then
    tar -xf "$install_config_path"
    cd "$(basename "$(basename $install_config_path .tgz)" .tar.gz)"
  elif [[ $install_config_path =~ ^http.+ ]]; then
    if [[ $install_config_path =~ \.t?gz$ ]]; then
      curl -L $install_config_path -O
      filename=$(basename $install_config_path)
      tar -xf "$filename"
      cd "$(basename "$(basename $filename .tgz)" .tar.gz)"
    else
      die "Provided URL should be a .tgz or tar.gz archive file"
    fi
  elif [[ -d $install_config_path ]]; then
    cd "$install_config_path"
  else
    die "Could not find provided path to ModelMesh Serving install configs: $install_config_path"
  fi
else
  echo "Using config directory at root of project."
  cd config
fi

# Ensure the namespace is overridden for all the resources
cd default
kustomize edit set namespace "$namespace"
cd ..

# Clean up previous instances but do not fail if they do not exist
if [[ $delete == "true" ]]; then
  info "Deleting any previous ModelMesh Serving instances and older CRD with serving.kserve.io api group name"
  kubectl delete crd/predictors.serving.kserve.io --ignore-not-found=true
  kubectl delete crd/servingruntimes.serving.kserve.io --ignore-not-found=true
  kustomize build default | kubectl delete -f - --ignore-not-found=true
  kubectl delete -f dependencies/quickstart.yaml --ignore-not-found=true
  kubectl delete -f dependencies/fvt.yaml --ignore-not-found=true
fi

# Quickstart resources
if [[ $quickstart == "true" ]]; then
  info "Deploying quickstart resources for etcd and minio"
  kubectl apply -f dependencies/quickstart.yaml

  info "Waiting for dependent pods to be up..."
  wait_for_pods_ready "--field-selector metadata.name=etcd"
  wait_for_pods_ready "--field-selector metadata.name=minio"
fi

# FVT resources
if [[ $fvt == "true" ]]; then
  info "Deploying fvt resources for etcd and minio"
  kubectl apply -f dependencies/fvt.yaml

  info "Waiting for dependent pods to be up..."
  wait_for_pods_ready "--field-selector metadata.name=etcd"
  wait_for_pods_ready "--field-selector metadata.name=minio"
fi

if ! kubectl get secret model-serving-etcd >/dev/null; then
  die "Could not find Etcd kube secret 'model-serving-etcd'. This is a prerequisite for running ModelMesh Serving install."
else
  echo "model-serving-etcd secret found"
fi

info "Creating storage-config secret if it does not exist"
kubectl create -f default/storage-secret.yaml 2>/dev/null || :
kubectl get secret storage-config

info "Installing ModelMesh Serving CRDs, RBACs, and controller"
kustomize build default | kubectl apply -f -

if [[ $dev_mode_logging == "true" ]]; then
  info "Enabling development mode logging"
  kubectl set env deploy/modelmesh-controller DEV_MODE_LOGGING=true
fi

if [[ $namespace_scope_mode == "true" ]]; then
  info "Enabling namespace scope mode"
  kubectl set env deploy/modelmesh-controller NAMESPACE_SCOPE=true
fi

info "Waiting for ModelMesh Serving controller pod to be up..."
wait_for_pods_ready "-l control-plane=modelmesh-controller"

info "Installing ModelMesh Serving built-in runtimes"
kustomize build runtimes --load-restrictor LoadRestrictionsNone | kubectl apply -f -

if [[ ! -z $user_ns_array ]]; then
  kustomize build runtimes --load-restrictor LoadRestrictionsNone > runtimes.yaml
  cp dependencies/minio-storage-secret.yaml .
  sed -i.bak "s/controller_namespace/${namespace}/g" minio-storage-secret.yaml

  for user_ns in "${user_ns_array[@]}"; do
    if ! kubectl get namespaces $user_ns >/dev/null; then
      echo "Kube namespace does not exist: $user_ns. Will skip."
<<<<<<< HEAD
    else
      kubectl label namespace ${user_ns} modelmesh-enabled="true"
=======
    else 
      kubectl label namespace ${user_ns} modelmesh-enabled="true" --overwrite
>>>>>>> b9272025
      kubectl apply -f runtimes.yaml -n ${user_ns}
      if ([ $quickstart == "true" ] || [ $fvt == "true" ]); then
        kubectl apply -f minio-storage-secret.yaml -n ${user_ns}
      fi
    fi
  done
  rm minio-storage-secret.yaml
  rm minio-storage-secret.yaml.bak
  rm runtimes.yaml
fi

success "Successfully installed ModelMesh Serving!"<|MERGE_RESOLUTION|>--- conflicted
+++ resolved
@@ -291,13 +291,8 @@
   for user_ns in "${user_ns_array[@]}"; do
     if ! kubectl get namespaces $user_ns >/dev/null; then
       echo "Kube namespace does not exist: $user_ns. Will skip."
-<<<<<<< HEAD
-    else
-      kubectl label namespace ${user_ns} modelmesh-enabled="true"
-=======
     else 
       kubectl label namespace ${user_ns} modelmesh-enabled="true" --overwrite
->>>>>>> b9272025
       kubectl apply -f runtimes.yaml -n ${user_ns}
       if ([ $quickstart == "true" ] || [ $fvt == "true" ]); then
         kubectl apply -f minio-storage-secret.yaml -n ${user_ns}
