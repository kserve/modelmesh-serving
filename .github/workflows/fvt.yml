--- conflicted
+++ resolved
@@ -108,13 +108,8 @@
       - name: Pre-pull runtime images
         run: |
           eval $(minikube -p minikube docker-env)
-<<<<<<< HEAD
           docker pull nvcr.io/nvidia/tritonserver:23.04-py3
-          docker pull seldonio/mlserver:0.5.2
-=======
-          docker pull nvcr.io/nvidia/tritonserver:21.06.1-py3
           docker pull seldonio/mlserver:1.3.2
->>>>>>> b9800fa4
           docker pull openvino/model_server:2022.2
           # docker pull pytorch/torchserve:0.7.1-cpu
           docker pull kserve/modelmesh-runtime-adapter
