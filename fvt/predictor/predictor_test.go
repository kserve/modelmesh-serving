// Copyright 2022 IBM Corporation
//
// Licensed under the Apache License, Version 2.0 (the "License");
// you may not use this file except in compliance with the License.
// You may obtain a copy of the License at
//
//	http://www.apache.org/licenses/LICENSE-2.0
//
// Unless required by applicable law or agreed to in writing, software
// distributed under the License is distributed on an "AS IS" BASIS,
// WITHOUT WARRANTIES OR CONDITIONS OF ANY KIND, either express or implied.
// See the License for the specific language governing permissions and
// limitations under the License.

package predictor

import (
	"fmt"
	"time"

	metav1 "k8s.io/apimachinery/pkg/apis/meta/v1"
	"k8s.io/apimachinery/pkg/apis/meta/v1/unstructured"

	inference "github.com/kserve/modelmesh-serving/fvt/generated"
	tfsframework "github.com/kserve/modelmesh-serving/fvt/generated/tensorflow/core/framework"
	tfsapi "github.com/kserve/modelmesh-serving/fvt/generated/tensorflow_serving/apis"

	. "github.com/kserve/modelmesh-serving/fvt"
	. "github.com/onsi/ginkgo/v2"
	. "github.com/onsi/gomega"
)

// Predictor struct - used to store data about the predictor that FVT suite can use
// Here, predictorName is the predictor that is being tested.
// And differentPredictorName is another predictor that is paired up with the predictor being tested
//
// For example - if an onnx model is being tested in this suite, predictorName will have onnx in it.
// and for the test case where 2 models of different types are loaded, the second model could be pytorch
// hence two different predictors in one FVTPredictor struct

type FVTPredictor struct {
	predictorName              string
	predictorFilename          string
	currentModelPath           string
	updatedModelPath           string
	differentPredictorName     string
	differentPredictorFilename string
}

// Array of all the predictors that need to be tested
var predictorsArray = []FVTPredictor{
	{
		predictorName:              "tf",
		predictorFilename:          "tf-predictor.yaml",
		currentModelPath:           "fvt/tensorflow/mnist.savedmodel",
		updatedModelPath:           "fvt/tensorflow/mnist-dup.savedmodel",
		differentPredictorName:     "onnx",
		differentPredictorFilename: "onnx-predictor.yaml",
	},
	{
		predictorName:              "keras",
		predictorFilename:          "keras-predictor.yaml",
		currentModelPath:           "fvt/tensorflow/keras-mnist/mnist.h5",
		updatedModelPath:           "fvt/tensorflow/keras-mnistnew/mnist.h5",
		differentPredictorName:     "tf",
		differentPredictorFilename: "tf-predictor.yaml",
	},
	{
		predictorName:              "onnx",
		predictorFilename:          "onnx-predictor.yaml",
		currentModelPath:           "fvt/onnx/onnx-mnist",
		updatedModelPath:           "fvt/onnx/onnx-mnist-new",
		differentPredictorName:     "pytorch",
		differentPredictorFilename: "pytorch-predictor.yaml",
	},
	{
		predictorName:              "onnx-withschema",
		predictorFilename:          "onnx-predictor-withschema.yaml",
		currentModelPath:           "fvt/onnx/onnx-withschema",
		updatedModelPath:           "fvt/onnx/onnx-withschema-new",
		differentPredictorName:     "pytorch",
		differentPredictorFilename: "pytorch-predictor.yaml",
	},
	{
		predictorName:              "pytorch",
		predictorFilename:          "pytorch-predictor.yaml",
		currentModelPath:           "fvt/pytorch/pytorch-cifar",
		updatedModelPath:           "fvt/pytorch/pytorch-cifar-new",
		differentPredictorName:     "onnx",
		differentPredictorFilename: "onnx-predictor.yaml",
	},
	{
		predictorName:              "xgboost",
		predictorFilename:          "xgboost-predictor.yaml",
		currentModelPath:           "fvt/xgboost/mushroom",
		updatedModelPath:           "fvt/xgboost/mushroom-dup",
		differentPredictorName:     "onnx",
		differentPredictorFilename: "onnx-predictor.yaml",
	},
	{
		predictorName:              "lightgbm",
		predictorFilename:          "lightgbm-predictor.yaml",
		currentModelPath:           "fvt/lightgbm/mushroom",
		updatedModelPath:           "fvt/lightgbm/mushroom-dup",
		differentPredictorName:     "onnx",
		differentPredictorFilename: "onnx-predictor.yaml",
	},
	//{
	//	predictorName:              "openvino",
	//	predictorFilename:          "openvino-mnist-predictor.yaml",
	//	currentModelPath:           "fvt/openvino/mnist",
	//	updatedModelPath:           "fvt/openvino/mnist-dup",
	//	differentPredictorName:     "xgboost",
	//	differentPredictorFilename: "xgboost-predictor.yaml",
	//},
	// TorchServe test is currently disabled
	{
		predictorName:              "pytorch-mar",
		predictorFilename:          "pytorch-mar-predictor.yaml",
		currentModelPath:           "fvt/pytorch/pytorch-mar/mnist.mar",
		updatedModelPath:           "fvt/pytorch/pytorch-mar-dup/mnist.mar",
		differentPredictorName:     "pytorch",
		differentPredictorFilename: "pytorch-predictor.yaml",
	},
}

type FVTInferenceService struct {
	name                     string
	inferenceServiceFileName string
}

var inferenceArray = []FVTInferenceService{
	{
		name:                     "New Format",
		inferenceServiceFileName: "new-format-mm.yaml",
	},
	{
		name:                     "Old Format",
		inferenceServiceFileName: "old-format-mm.yaml",
	},
}

var _ = Describe("Predictor", func() {
	// Many tests in this block assume a stable state of scaled up deployments
	// which may not be the case if other Describe blocks run first. So we want to
	// confirm the expected state before executing any test, but we also don't
	// want to check the deployment state for each test since that would waste
	// time. The sole purpose of the following test case is to ensure we are
	// starting from the desired state.
	for _, p := range predictorsArray {
		predictor := p
		var _ = Describe("create "+predictor.predictorName+" predictor", Ordered, func() {

			It("should successfully load a model", func() {
				predictorObject := NewPredictorForFVT(predictor.predictorFilename)
				CreatePredictorAndWaitAndExpectLoaded(predictorObject)

				// clean up
				FVTClientInstance.DeletePredictor(predictorObject.GetName())
			})

			It("should successfully load two models of different types", func() {
				predictorObject := NewPredictorForFVT(predictor.predictorFilename)
				predictorName := predictorObject.GetName()

				differentPredictorObject := NewPredictorForFVT(predictor.differentPredictorFilename)
				differentPredictorName := differentPredictorObject.GetName()

				By("Creating the " + predictor.predictorName + " predictor")
				predictorWatcher := FVTClientInstance.StartWatchingPredictors(metav1.ListOptions{FieldSelector: "metadata.name=" + predictorName}, DefaultTimeout)
				defer predictorWatcher.Stop()
				predictorObject = FVTClientInstance.CreatePredictorExpectSuccess(predictorObject)
				ExpectPredictorState(predictorObject, false, "Pending", "", "UpToDate")

				By("Creating the " + predictor.differentPredictorName + " predictor")
				differentPredictorWatcher := FVTClientInstance.StartWatchingPredictors(metav1.ListOptions{FieldSelector: "metadata.name=" + differentPredictorName}, DefaultTimeout)
				defer differentPredictorWatcher.Stop()
				differentPredictorObject = FVTClientInstance.CreatePredictorExpectSuccess(differentPredictorObject)
				ExpectPredictorState(differentPredictorObject, false, "Pending", "", "UpToDate")

				By("Waiting for the first predictor to be 'Loaded'")
				// "Standby" (or) "FailedToLoad" states are currently encountered after the "Loading" state but they shouldn't be
				WaitForLastStateInExpectedList("activeModelState", []string{"Pending", "Loading", "Standby", "FailedToLoad", "Loading", "Loaded"}, predictorWatcher)
				By("Waiting for the second predictor to be 'Loaded'")
				// "Standby" (or) "FailedToLoad" states are currently encountered after the "Loading" state but they shouldn't be
				WaitForLastStateInExpectedList("activeModelState", []string{"Pending", "Loading", "Standby", "FailedToLoad", "Loading", "Loaded"}, differentPredictorWatcher)

				By("Verifying the predictors")
				predictorObject = FVTClientInstance.GetPredictor(predictorName)
				ExpectPredictorState(predictorObject, true, "Loaded", "", "UpToDate")
				differentPredictorObject = FVTClientInstance.GetPredictor(differentPredictorName)
				ExpectPredictorState(differentPredictorObject, true, "Loaded", "", "UpToDate")

				// clean up
				FVTClientInstance.DeletePredictor(predictorName)
				FVTClientInstance.DeletePredictor(differentPredictorName)
			})

			It("should successfully load two models of the same type", func() {
				By("Creating the first " + predictor.predictorName + " predictor")
				pred1 := NewPredictorForFVT(predictor.predictorFilename)
				watcher1 := FVTClientInstance.StartWatchingPredictors(metav1.ListOptions{FieldSelector: "metadata.name=" + pred1.GetName()}, DefaultTimeout)
				defer watcher1.Stop()
				obj1 := FVTClientInstance.CreatePredictorExpectSuccess(pred1)
				ExpectPredictorState(obj1, false, "Pending", "", "UpToDate")

				By("Creating a second " + predictor.predictorName + " predictor")
				pred2 := NewPredictorForFVT(predictor.predictorFilename)
				watcher2 := FVTClientInstance.StartWatchingPredictors(metav1.ListOptions{FieldSelector: "metadata.name=" + pred2.GetName()}, DefaultTimeout)
				defer watcher2.Stop()
				obj2 := FVTClientInstance.CreatePredictorExpectSuccess(pred2)
				ExpectPredictorState(obj2, false, "Pending", "", "UpToDate")

				By("Waiting for the first predictor to be 'Loaded'")
				// "Standby" (or) "FailedToLoad" states are currently encountered after the "Loading" state but they shouldn't be
				WaitForLastStateInExpectedList("activeModelState", []string{"Pending", "Loading", "Standby", "FailedToLoad", "Loading", "Loaded"}, watcher1)
				By("Waiting for the second predictor to be 'Loaded'")
				// "Standby" (or) "FailedToLoad" states are currently encountered after the "Loading" state but they shouldn't be
				WaitForLastStateInExpectedList("activeModelState", []string{"Pending", "Loading", "Standby", "FailedToLoad", "Loading", "Loaded"}, watcher2)

				By("Verifying the predictors")
				obj1 = FVTClientInstance.GetPredictor(pred1.GetName())
				ExpectPredictorState(obj1, true, "Loaded", "", "UpToDate")
				obj2 = FVTClientInstance.GetPredictor(pred2.GetName())
				ExpectPredictorState(obj2, true, "Loaded", "", "UpToDate")

				// clean up
				FVTClientInstance.DeletePredictor(pred1.GetName())
				FVTClientInstance.DeletePredictor(pred2.GetName())
			})

		})

		var _ = Describe("update "+predictor.predictorName+" predictor", Ordered, func() {
			var predictorObject *unstructured.Unstructured
			var predictorName string

			BeforeEach(func() {
				// load the test predictor object
				predictorObject = NewPredictorForFVT(predictor.predictorFilename)
				predictorName = predictorObject.GetName()

				CreatePredictorAndWaitAndExpectLoaded(predictorObject)
			})

			AfterEach(func() {
				FVTClientInstance.DeletePredictor(predictorName)
			})

			It("should successfully update and reload the model", func() {
				// verify starting model path
				obj := FVTClientInstance.GetPredictor(predictorName)
				Expect(GetString(obj, "spec", "path")).To(Equal(predictor.currentModelPath))

				// modify the object with a new valid path
				SetString(predictorObject, predictor.updatedModelPath, "spec", "path")

				obj = UpdatePredictorAndWaitAndExpectLoaded(predictorObject)

				By("Verifying the predictors")
				Expect(GetString(obj, "spec", "path")).To(Equal(predictor.updatedModelPath))
			})

			It("should fail to load the target model with invalid path", func() {
				// verify starting model path
				obj := FVTClientInstance.GetPredictor(predictorName)
				Expect(GetString(obj, "spec", "path")).To(Equal(predictor.currentModelPath))

				// modify the object with a new valid path
				SetString(predictorObject, "invalid/path", "spec", "path")

				obj = UpdatePredictorAndWaitAndExpectFailed(predictorObject)

				By("Verifying the predictors")
				Expect(GetString(obj, "spec", "path")).To(Equal("invalid/path"))
				ExpectPredictorFailureInfo(obj, "ModelLoadFailed", true, true, "")
			})
		})

	}

	var _ = Describe("test transition of Predictor between models", Ordered, func() {
		var predictorObject *unstructured.Unstructured
		var predictorName string

		BeforeEach(func() {
			// load the test predictor object from tf-predictor sample yaml file
			predictorObject = NewPredictorForFVT("tf-predictor.yaml")
			predictorName = MakeUniquePredictorName("transition-predictor")
			predictorObject.SetName(predictorName)

			CreatePredictorAndWaitAndExpectLoaded(predictorObject)

			err := FVTClientInstance.ConnectToModelServing(Insecure)
			Expect(err).ToNot(HaveOccurred())
		})

		AfterEach(func() {
			FVTClientInstance.DeletePredictor(predictorName)
		})

		It("should successfully run an inference, update the model and run an inference again on the updated model", func() {
			// verify starting model path
			obj := FVTClientInstance.GetPredictor(predictorName)
			Expect(GetString(obj, "spec", "path")).To(Equal("fvt/tensorflow/mnist.savedmodel"))

			ExpectSuccessfulInference_tensorflowMnist(predictorName)

			By("Updating the predictor with new model path")
			// Modify & set the predictor object with xgboost model and model type
			SetString(predictorObject, "fvt/xgboost/mushroom", "spec", "path")
			SetString(predictorObject, "xgboost", "spec", "modelType", "name")

			obj = UpdatePredictorAndWaitAndExpectLoaded(predictorObject)

			By("Verifying the predictor")
			Expect(GetString(obj, "spec", "path")).To(Equal("fvt/xgboost/mushroom"))
			Expect(GetString(obj, "spec", "modelType", "name")).To(Equal("xgboost"))

			ExpectSuccessfulInference_xgboostMushroom(predictorName)
		})
	})

	var _ = Describe("Missing storage field", Ordered, func() {
		var predictorObject *unstructured.Unstructured

		BeforeEach(func() {
			// load the test predictor object
			predictorObject = NewPredictorForFVT("no-storage-predictor.yaml")
		})

		AfterEach(func() {
			FVTClientInstance.DeletePredictor(predictorObject.GetName())
		})

		It("predictor should fail to load with invalid storage path", func() {
			obj := CreatePredictorAndWaitAndExpectFailed(predictorObject)

			By("Asserting on the predictor state")
			ExpectPredictorFailureInfo(obj, "ModelLoadFailed", true, true, "Predictor Storage field missing")
		})
	})

	var _ = Describe("TensorFlow inference", Ordered, func() {
		var tfPredictorObject *unstructured.Unstructured
		var tfPredictorName string

		BeforeAll(func() {
			// load the test predictor object
			tfPredictorObject = NewPredictorForFVT("tf-predictor.yaml")
			tfPredictorName = tfPredictorObject.GetName()

			CreatePredictorAndWaitAndExpectLoaded(tfPredictorObject)

			err := FVTClientInstance.ConnectToModelServing(Insecure)
			Expect(err).ToNot(HaveOccurred())
		})

		AfterAll(func() {
			FVTClientInstance.DeletePredictor(tfPredictorName)
		})

		It("should successfully run an inference", func() {
			ExpectSuccessfulInference_tensorflowMnist(tfPredictorName)
		})

		It("should successfully run an inference on an updated model", func() {

			By("Updating the predictor with new model path")
			SetString(tfPredictorObject, "fvt/tensorflow/mnist-dup.savedmodel", "spec", "path")

			UpdatePredictorAndWaitAndExpectLoaded(tfPredictorObject)

			ExpectSuccessfulInference_tensorflowMnist(tfPredictorName)
		})

		It("should fail with invalid data type", func() {
			// run inference on invalid []int32 instead of expected []float32
			image := []int32{0, 1, 2, 3}

			// build the grpc inference call
			inferInput := &inference.ModelInferRequest_InferInputTensor{
				Name:     "inputs",
				Shape:    []int64{1, 784},
				Datatype: "INT32", // this is an invalid datatype
				Contents: &inference.InferTensorContents{IntContents: image},
			}
			inferRequest := &inference.ModelInferRequest{
				ModelName: tfPredictorName,
				Inputs:    []*inference.ModelInferRequest_InferInputTensor{inferInput},
			}

			// run the inference
			inferResponse, err := FVTClientInstance.RunKfsInference(inferRequest)
			Expect(err).To(HaveOccurred())
			Expect(err.Error()).To(ContainSubstring("model expects 'FP32'"))
			Expect(inferResponse).To(BeNil())
		})

		It("should return model metadata", func() {
			modelMetadataRequest := &inference.ModelMetadataRequest{
				Name: tfPredictorName,
			}
			modelMetadataResponse, err := FVTClientInstance.RunKfsModelMetadata(modelMetadataRequest)

			Expect(err).ToNot(HaveOccurred())
			Expect(modelMetadataResponse).ToNot(BeNil())

			Expect(modelMetadataResponse.Name).To(HavePrefix(tfPredictorName))
			Expect(modelMetadataResponse.Inputs).To(HaveLen(1))
			Expect(modelMetadataResponse.Outputs).To(HaveLen(1))

			Expect(modelMetadataResponse.Inputs[0].Name).To(Equal("inputs"))
			Expect(modelMetadataResponse.Inputs[0].Shape).To(Equal([]int64{-1, 784}))
			Expect(modelMetadataResponse.Inputs[0].Datatype).To(Equal("FP32"))
		})
	})

	var _ = Describe("Keras inference", Ordered, func() {
		var kerasPredictorObject *unstructured.Unstructured
		var kerasPredictorName string

		BeforeEach(func() {
			// load the test predictor object
			kerasPredictorObject = NewPredictorForFVT("keras-predictor.yaml")
			kerasPredictorName = kerasPredictorObject.GetName()

			CreatePredictorAndWaitAndExpectLoaded(kerasPredictorObject)

			err := FVTClientInstance.ConnectToModelServing(Insecure)
			Expect(err).ToNot(HaveOccurred())
		})

		AfterEach(func() {
			FVTClientInstance.DeletePredictor(kerasPredictorName)
		})

		It("should successfully run an inference", func() {
			ExpectSuccessfulInference_kerasMnist(kerasPredictorName)
		})

		It("should successfully run an inference on an updated model", func() {

			By("Updating the predictor with new model path")
			SetString(kerasPredictorObject, "fvt/tensorflow/keras-mnistnew/mnist.h5", "spec", "path")

			UpdatePredictorAndWaitAndExpectLoaded(kerasPredictorObject)

			ExpectSuccessfulInference_kerasMnist(kerasPredictorName)
		})

		It("should fail to run an inference with invalid shape", func() {
			image := []float32{0.0, 0.0, 0.0, 0.0, 0.0, 0.0, 0.0, 0.0, 0.0, 0.0, 0.0, 0.0, 0.0, 0.0, 0.0, 0.0, 0.0, 0.0, 0.0, 0.0, 0.0, 0.0, 0.0, 0.0, 0.0, 0.0, 0.0, 0.0, 0.0, 0.0, 0.0, 0.0, 0.0, 0.0, 0.0, 0.0, 0.0, 0.0, 0.0, 0.0, 0.0, 0.0, 0.0, 0.0, 0.0, 0.0, 0.0, 0.0, 0.0, 0.0, 0.0, 0.0, 0.0, 0.0, 0.0, 0.0, 0.0, 0.0, 0.0, 0.0, 0.0, 0.0, 0.0, 0.0, 0.0, 0.0, 0.0, 0.0, 0.0, 0.0, 0.0, 0.0, 0.0, 0.0, 0.0, 0.0, 0.0, 0.0, 0.0, 0.0, 0.0, 0.0, 0.0, 0.0, 0.0, 0.0, 0.0, 0.0, 0.0, 0.0, 0.0, 0.0, 0.0, 0.0, 0.0, 0.0, 0.0, 0.0, 0.0, 0.0, 0.0, 0.0, 0.0, 0.0, 0.0, 0.0, 0.0, 0.0, 0.0, 0.0, 0.0, 0.0, 0.0, 0.0, 0.0, 0.0, 0.0, 0.0, 0.0, 0.0, 0.0, 0.0, 0.0, 0.0, 0.0, 0.0, 0.0, 0.0, 0.0, 0.0, 0.0, 0.0, 0.0, 0.0, 0.0, 0.0, 0.0, 0.0, 0.0, 0.0, 0.0, 0.0, 0.0, 0.0, 0.0, 0.0, 0.0, 0.0, 0.0, 0.0, 0.0, 0.0, 0.01176471, 0.07058824, 0.07058824, 0.07058824, 0.49411765, 0.53333336, 0.6862745, 0.10196079, 0.6509804, 1.0, 0.96862745, 0.49803922, 0.0, 0.0, 0.0, 0.0, 0.0, 0.0, 0.0, 0.0, 0.0, 0.0, 0.0, 0.0, 0.11764706, 0.14117648, 0.36862746, 0.6039216, 0.6666667, 0.99215686, 0.99215686, 0.99215686, 0.99215686, 0.99215686, 0.88235295, 0.6745098, 0.99215686, 0.9490196, 0.7647059, 0.2509804, 0.0, 0.0, 0.0, 0.0, 0.0, 0.0, 0.0, 0.0, 0.0, 0.0, 0.0, 0.19215687, 0.93333334, 0.99215686, 0.99215686, 0.99215686, 0.99215686, 0.99215686, 0.99215686, 0.99215686, 0.99215686, 0.9843137, 0.3647059, 0.32156864, 0.32156864, 0.21960784, 0.15294118, 0.0, 0.0, 0.0, 0.0, 0.0, 0.0, 0.0, 0.0, 0.0, 0.0, 0.0, 0.0, 0.07058824, 0.85882354, 0.99215686, 0.99215686, 0.99215686, 0.99215686, 0.99215686, 0.7764706, 0.7137255, 0.96862745, 0.94509804, 0.0, 0.0, 0.0, 0.0, 0.0, 0.0, 0.0, 0.0, 0.0, 0.0, 0.0, 0.0, 0.0, 0.0, 0.0, 0.0, 0.0, 0.0, 0.3137255, 0.6117647, 0.41960785, 0.99215686, 0.99215686, 0.8039216, 0.04313726, 0.0, 0.16862746, 0.6039216, 0.0, 0.0, 0.0, 0.0, 0.0, 0.0, 0.0, 0.0, 0.0, 0.0, 0.0, 0.0, 0.0, 0.0, 0.0, 0.0, 0.0, 0.0, 0.0, 0.05490196, 0.00392157, 0.6039216, 0.99215686, 0.3529412, 0.0, 0.0, 0.0, 0.0, 0.0, 0.0, 0.0, 0.0, 0.0, 0.0, 0.0, 0.0, 0.0, 0.0, 0.0, 0.0, 0.0, 0.0, 0.0, 0.0, 0.0, 0.0, 0.0, 0.0, 0.0, 0.54509807, 0.99215686, 0.74509805, 0.00784314, 0.0, 0.0, 0.0, 0.0, 0.0, 0.0, 0.0, 0.0, 0.0, 0.0, 0.0, 0.0, 0.0, 0.0, 0.0, 0.0, 0.0, 0.0, 0.0, 0.0, 0.0, 0.0, 0.0, 0.0, 0.04313726, 0.74509805, 0.99215686, 0.27450982, 0.0, 0.0, 0.0, 0.0, 0.0, 0.0, 0.0, 0.0, 0.0, 0.0, 0.0, 0.0, 0.0, 0.0, 0.0, 0.0, 0.0, 0.0, 0.0, 0.0, 0.0, 0.0, 0.0, 0.0, 0.0, 0.13725491, 0.94509804, 0.88235295, 0.627451, 0.42352942, 0.00392157, 0.0, 0.0, 0.0, 0.0, 0.0, 0.0, 0.0, 0.0, 0.0, 0.0, 0.0, 0.0, 0.0, 0.0, 0.0, 0.0, 0.0, 0.0, 0.0, 0.0, 0.0, 0.0, 0.0, 0.31764707, 0.9411765, 0.99215686, 0.99215686, 0.46666667, 0.09803922, 0.0, 0.0, 0.0, 0.0, 0.0, 0.0, 0.0, 0.0, 0.0, 0.0, 0.0, 0.0, 0.0, 0.0, 0.0, 0.0, 0.0, 0.0, 0.0, 0.0, 0.0, 0.0, 0.0, 0.1764706, 0.7294118, 0.99215686, 0.99215686, 0.5882353, 0.10588235, 0.0, 0.0, 0.0, 0.0, 0.0, 0.0, 0.0, 0.0, 0.0, 0.0, 0.0, 0.0, 0.0, 0.0, 0.0, 0.0, 0.0, 0.0, 0.0, 0.0, 0.0, 0.0, 0.0, 0.0627451, 0.3647059, 0.9882353, 0.99215686, 0.73333335, 0.0, 0.0, 0.0, 0.0, 0.0, 0.0, 0.0, 0.0, 0.0, 0.0, 0.0, 0.0, 0.0, 0.0, 0.0, 0.0, 0.0, 0.0, 0.0, 0.0, 0.0, 0.0, 0.0, 0.0, 0.0, 0.9764706, 0.99215686, 0.9764706, 0.2509804, 0.0, 0.0, 0.0, 0.0, 0.0, 0.0, 0.0, 0.0, 0.0, 0.0, 0.0, 0.0, 0.0, 0.0, 0.0, 0.0, 0.0, 0.0, 0.0, 0.0, 0.0, 0.18039216, 0.50980395, 0.7176471, 0.99215686, 0.99215686, 0.8117647, 0.00784314, 0.0, 0.0, 0.0, 0.0, 0.0, 0.0, 0.0, 0.0, 0.0, 0.0, 0.0, 0.0, 0.0, 0.0, 0.0, 0.0, 0.0, 0.0, 0.0, 0.15294118, 0.5803922, 0.8980392, 0.99215686, 0.99215686, 0.99215686, 0.98039216, 0.7137255, 0.0, 0.0, 0.0, 0.0, 0.0, 0.0, 0.0, 0.0, 0.0, 0.0, 0.0, 0.0, 0.0, 0.0, 0.0, 0.0, 0.0, 0.0, 0.09411765, 0.44705883, 0.8666667, 0.99215686, 0.99215686, 0.99215686, 0.99215686, 0.7882353, 0.30588236, 0.0, 0.0, 0.0, 0.0, 0.0, 0.0, 0.0, 0.0, 0.0, 0.0, 0.0, 0.0, 0.0, 0.0, 0.0, 0.0, 0.0, 0.09019608, 0.25882354, 0.8352941, 0.99215686, 0.99215686, 0.99215686, 0.99215686, 0.7764706, 0.31764707, 0.00784314, 0.0, 0.0, 0.0, 0.0, 0.0, 0.0, 0.0, 0.0, 0.0, 0.0, 0.0, 0.0, 0.0, 0.0, 0.0, 0.0, 0.07058824, 0.67058825, 0.85882354, 0.99215686, 0.99215686, 0.99215686, 0.99215686, 0.7647059, 0.3137255, 0.03529412, 0.0, 0.0, 0.0, 0.0, 0.0, 0.0, 0.0, 0.0, 0.0, 0.0, 0.0, 0.0, 0.0, 0.0, 0.0, 0.0, 0.21568628, 0.6745098, 0.8862745, 0.99215686, 0.99215686, 0.99215686, 0.99215686, 0.95686275, 0.52156866, 0.04313726, 0.0, 0.0, 0.0, 0.0, 0.0, 0.0, 0.0, 0.0, 0.0, 0.0, 0.0, 0.0, 0.0, 0.0, 0.0, 0.0, 0.0, 0.0, 0.53333336, 0.99215686, 0.99215686, 0.99215686, 0.83137256, 0.5294118, 0.5176471, 0.0627451, 0.0, 0.0, 0.0, 0.0, 0.0, 0.0, 0.0, 0.0, 0.0, 0.0, 0.0, 0.0, 0.0, 0.0, 0.0, 0.0, 0.0, 0.0, 0.0, 0.0, 0.0, 0.0, 0.0, 0.0, 0.0, 0.0, 0.0, 0.0, 0.0, 0.0, 0.0, 0.0, 0.0, 0.0, 0.0, 0.0, 0.0, 0.0, 0.0, 0.0, 0.0, 0.0, 0.0, 0.0, 0.0, 0.0, 0.0, 0.0, 0.0, 0.0, 0.0, 0.0, 0.0, 0.0, 0.0, 0.0, 0.0, 0.0, 0.0, 0.0, 0.0, 0.0, 0.0, 0.0, 0.0, 0.0, 0.0, 0.0, 0.0, 0.0, 0.0, 0.0, 0.0, 0.0, 0.0, 0.0, 0.0, 0.0, 0.0, 0.0, 0.0, 0.0, 0.0, 0.0, 0.0, 0.0, 0.0, 0.0, 0.0, 0.0, 0.0, 0.0, 0.0, 0.0, 0.0, 0.0, 0.0, 0.0, 0.0, 0.0}

			// build the grpc inference call
			inferInput := &inference.ModelInferRequest_InferInputTensor{
				Name:     "conv2d_input",
				Shape:    []int64{1, 783},
				Datatype: "FP32",
				Contents: &inference.InferTensorContents{Fp32Contents: image},
			}
			inferRequest := &inference.ModelInferRequest{
				ModelName: kerasPredictorName,
				Inputs:    []*inference.ModelInferRequest_InferInputTensor{inferInput},
			}

			inferResponse, err := FVTClientInstance.RunKfsInference(inferRequest)
			Expect(err).To(HaveOccurred())
			Expect(inferResponse).To(BeNil())
			Expect(err.Error()).To(ContainSubstring("INVALID_ARGUMENT: unexpected shape for input"))
		})

		It("should return model metadata", func() {
			modelMetadataRequest := &inference.ModelMetadataRequest{
				Name: kerasPredictorName,
			}
			modelMetadataResponse, err := FVTClientInstance.RunKfsModelMetadata(modelMetadataRequest)

			fmt.Println(modelMetadataResponse)
			Expect(err).ToNot(HaveOccurred())
			Expect(modelMetadataResponse).ToNot(BeNil())

			Expect(modelMetadataResponse.Name).To(HavePrefix(kerasPredictorName))
			Expect(modelMetadataResponse.Inputs).To(HaveLen(1))
			Expect(modelMetadataResponse.Outputs).To(HaveLen(1))

			Expect(modelMetadataResponse.Inputs[0].Name).To(Equal("conv2d_input"))
			Expect(modelMetadataResponse.Inputs[0].Shape).To(Equal([]int64{-1, 28, 28, 1}))
			Expect(modelMetadataResponse.Inputs[0].Datatype).To(Equal("FP32"))
		})
	})

	var _ = Describe("ONNX inference", Ordered, func() {
		var onnxPredictorObject *unstructured.Unstructured
		var onnxPredictorName string

		BeforeAll(func() {
			// load the test predictor object
			onnxPredictorObject = NewPredictorForFVT("onnx-predictor.yaml")
			onnxPredictorName = onnxPredictorObject.GetName()

			CreatePredictorAndWaitAndExpectLoaded(onnxPredictorObject)

			err := FVTClientInstance.ConnectToModelServing(Insecure)
			Expect(err).ToNot(HaveOccurred())
		})

		AfterAll(func() {
			FVTClientInstance.DeletePredictor(onnxPredictorName)
		})

		It("should successfully run an inference", func() {
			ExpectSuccessfulInference_onnxMnist(onnxPredictorName)
		})

		It("should fail to run an inference with invalid shape", func() {
			image := LoadMnistImage(0)

			// build the grpc inference call
			inferInput := &inference.ModelInferRequest_InferInputTensor{
				Name:     "Input3",
				Shape:    []int64{1, 1, 2999},
				Datatype: "FP32",
				Contents: &inference.InferTensorContents{Fp32Contents: image},
			}
			inferRequest := &inference.ModelInferRequest{
				ModelName: onnxPredictorName,
				Inputs:    []*inference.ModelInferRequest_InferInputTensor{inferInput},
			}

			inferResponse, err := FVTClientInstance.RunKfsInference(inferRequest)
			Expect(err).To(HaveOccurred())
			Expect(inferResponse).To(BeNil())
			Expect(err.Error()).To(ContainSubstring("INVALID_ARGUMENT: unexpected shape for input"))
		})

		It("should return model metadata", func() {
			modelMetadataRequest := &inference.ModelMetadataRequest{
				Name: onnxPredictorName,
			}
			modelMetadataResponse, err := FVTClientInstance.RunKfsModelMetadata(modelMetadataRequest)

			Expect(err).ToNot(HaveOccurred())
			Expect(modelMetadataResponse).ToNot(BeNil())
			Expect(modelMetadataResponse.Name).To(HavePrefix(onnxPredictorName))

			Expect(modelMetadataResponse.Inputs).To(HaveLen(1))
			Expect(modelMetadataResponse.Outputs).To(HaveLen(1))

			Expect(modelMetadataResponse.Inputs[0].Name).To(Equal("Input3"))
			Expect(modelMetadataResponse.Inputs[0].Shape).To(Equal([]int64{1, 1, 28, 28}))
			Expect(modelMetadataResponse.Inputs[0].Datatype).To(Equal("FP32"))
		})
	})

	var _ = XDescribe("OVMS Inference", Ordered, func() {
		var openvinoPredictorObject *unstructured.Unstructured
		var openvinoPredictorName string

		BeforeAll(func() {
			// load the test predictor object
			openvinoPredictorObject = NewPredictorForFVT("openvino-mnist-predictor.yaml")
			openvinoPredictorName = openvinoPredictorObject.GetName()

			CreatePredictorAndWaitAndExpectLoaded(openvinoPredictorObject)

			err := FVTClientInstance.ConnectToModelServing(Insecure)
			Expect(err).ToNot(HaveOccurred())
		})

		AfterAll(func() {
			FVTClientInstance.DeletePredictor(openvinoPredictorName)
		})

		It("should successfully run an inference", func() {
			ExpectSuccessfulInference_openvinoMnistTFSPredict(openvinoPredictorName)
		})

		It("should fail to run an inference with invalid shape", func() {
			inferRequest := &tfsapi.PredictRequest{
				ModelSpec: &tfsapi.ModelSpec{
					Name: openvinoPredictorName,
				},
				Inputs: map[string]*tfsframework.TensorProto{
					"Input3": {
						Dtype: tfsframework.DataType_DT_FLOAT,
						TensorShape: &tfsframework.TensorShapeProto{
							Dim: []*tfsframework.TensorShapeProto_Dim{
								{Size: 28}, {Size: 28},
							},
						},
						// invalid shape error occurs before the content is inspected
						// TensorContent:
					},
				},
			}

			inferResponse, err := FVTClientInstance.RunTfsInference(inferRequest)
			Expect(err).To(HaveOccurred())
			Expect(inferResponse).To(BeNil())
			Expect(err.Error()).To(ContainSubstring("INVALID_ARGUMENT: Invalid number of shape dimensions"))
		})
	})
	// TorchServe test is currently disabled
	var _ = Describe("TorchServe Inference", Ordered, func() {
		var torchservePredictorObject *unstructured.Unstructured
		var torchservePredictorName string

		BeforeAll(func() {
			// load the test predictor object
			torchservePredictorObject = NewPredictorForFVT("pytorch-mar-predictor.yaml")
			torchservePredictorName = torchservePredictorObject.GetName()

			CreatePredictorAndWaitAndExpectLoaded(torchservePredictorObject)

			err := FVTClientInstance.ConnectToModelServing(Insecure)
			Expect(err).ToNot(HaveOccurred())
		})

		AfterAll(func() {
			FVTClientInstance.DeletePredictor(torchservePredictorName)
		})

		It("should successfully run an inference", func() {
			ExpectSuccessfulInference_torchserveMARPredict(torchservePredictorName)
		})
	})

	var _ = Describe("MLServer inference", Ordered, func() {
		var mlsPredictorObject *unstructured.Unstructured
		var mlsPredictorName string

		BeforeAll(func() {
			// load the test predictor object
			mlsPredictorObject = NewPredictorForFVT("mlserver-sklearn-predictor.yaml")
			mlsPredictorName = mlsPredictorObject.GetName()

			CreatePredictorAndWaitAndExpectLoaded(mlsPredictorObject)

			err := FVTClientInstance.ConnectToModelServing(Insecure)
			Expect(err).ToNot(HaveOccurred())
		})

		AfterAll(func() {
			FVTClientInstance.DeletePredictor(mlsPredictorName)
		})

		It("should successfully run inference using GRPC", func() {
			ExpectSuccessfulInference_sklearnMnistSvm(mlsPredictorName)
		})

		It("should successfully run inference using REST proxy", func() {
			ExpectSuccessfulRESTInference_sklearnMnistSvm(mlsPredictorName)
		})

		It("should fail with an invalid input", func() {
			image := []float32{0.}

			inferInput := &inference.ModelInferRequest_InferInputTensor{
				Name:     "predict",
				Shape:    []int64{1, 1},
				Datatype: "FP32",
				Contents: &inference.InferTensorContents{Fp32Contents: image},
			}
			inferRequest := &inference.ModelInferRequest{
				ModelName: mlsPredictorName,
				Inputs:    []*inference.ModelInferRequest_InferInputTensor{inferInput},
			}

			// run the inference
			inferResponse, err := FVTClientInstance.RunKfsInference(inferRequest)
			Expect(inferResponse).To(BeNil())
			Expect(err).To(HaveOccurred())
			Expect(err.Error()).To(ContainSubstring("1 should be equal to 64"))
		})

		It("should return model metadata", func() {
			modelMetadataRequest := &inference.ModelMetadataRequest{
				Name: mlsPredictorName,
			}
			modelMetadataResponse, err := FVTClientInstance.RunKfsModelMetadata(modelMetadataRequest)

			Expect(err).ToNot(HaveOccurred())
			Expect(modelMetadataResponse).ToNot(BeNil())
			// Only name is returned.
			Expect(modelMetadataResponse.Name).To(HavePrefix(mlsPredictorName))
		})
	})

	var _ = Describe("XGBoost inference", Ordered, func() {
		var xgboostPredictorObject *unstructured.Unstructured
		var xgboostPredictorName string

		BeforeAll(func() {
			// load the test predictor object
			xgboostPredictorObject = NewPredictorForFVT("xgboost-predictor.yaml")
			xgboostPredictorName = xgboostPredictorObject.GetName()

			CreatePredictorAndWaitAndExpectLoaded(xgboostPredictorObject)

			err := FVTClientInstance.ConnectToModelServing(Insecure)
			Expect(err).ToNot(HaveOccurred())
		})

		AfterAll(func() {
			FVTClientInstance.DeletePredictor(xgboostPredictorName)
		})

		It("should successfully run an inference", func() {
			ExpectSuccessfulInference_xgboostMushroom(xgboostPredictorName)
		})

		It("should fail with invalid shape", func() {
			// build the grpc inference call
			inferInput := &inference.ModelInferRequest_InferInputTensor{
				Name:     "predict",
				Shape:    []int64{1, 28777},
				Datatype: "FP32",
				Contents: &inference.InferTensorContents{Fp32Contents: []float32{}},
			}
			inferRequest := &inference.ModelInferRequest{
				ModelName: xgboostPredictorName,
				Inputs:    []*inference.ModelInferRequest_InferInputTensor{inferInput},
			}

			inferResponse, err := FVTClientInstance.RunKfsInference(inferRequest)

			Expect(inferResponse).To(BeNil())
			Expect(err).To(HaveOccurred())
			Expect(err.Error()).To(ContainSubstring("INVALID_ARGUMENT: Invalid input to XGBoostModel"))
		})
	})

	var _ = Describe("Pytorch inference", Ordered, func() {
		var ptPredictorObject *unstructured.Unstructured
		var ptPredictorName string

		BeforeAll(func() {
			// load the test predictor object
			ptPredictorObject = NewPredictorForFVT("pytorch-predictor.yaml")
			ptPredictorName = ptPredictorObject.GetName()

			CreatePredictorAndWaitAndExpectLoaded(ptPredictorObject)

			err := FVTClientInstance.ConnectToModelServing(Insecure)
			Expect(err).ToNot(HaveOccurred())
		})

		AfterAll(func() {
			FVTClientInstance.DeletePredictor(ptPredictorName)
		})

		It("should successfully run inference", func() {
			ExpectSuccessfulInference_pytorchCifar(ptPredictorName)
		})

		It("should fail with an invalid input", func() {
			image := LoadCifarImage(1)

			inferInput := &inference.ModelInferRequest_InferInputTensor{
				Name:     "INPUT__0",
				Shape:    []int64{1, 3, 16, 64}, // wrong shape
				Datatype: "FP32",
				Contents: &inference.InferTensorContents{Fp32Contents: image},
			}
			inferRequest := &inference.ModelInferRequest{
				ModelName: ptPredictorName,
				Inputs:    []*inference.ModelInferRequest_InferInputTensor{inferInput},
			}

			// run the inference
			inferResponse, err := FVTClientInstance.RunKfsInference(inferRequest)
			Expect(err).To(HaveOccurred())
			Log.Info(err.Error())
			Expect(err.Error()).To(ContainSubstring("INVALID_ARGUMENT: unexpected shape for input"))
			Expect(inferResponse).To(BeNil())
		})

		It("should return model metadata", func() {
			modelMetadataRequest := &inference.ModelMetadataRequest{
				Name: ptPredictorName,
			}
			modelMetadataResponse, err := FVTClientInstance.RunKfsModelMetadata(modelMetadataRequest)

			Expect(err).ToNot(HaveOccurred())
			Expect(modelMetadataResponse).ToNot(BeNil())
			Expect(modelMetadataResponse.Name).To(HavePrefix(ptPredictorName))

			Expect(modelMetadataResponse.Inputs).To(HaveLen(1))
			Expect(modelMetadataResponse.Outputs).To(HaveLen(1))

			Expect(modelMetadataResponse.Inputs[0].Name).To(Equal("INPUT__0"))
			Expect(modelMetadataResponse.Inputs[0].Shape).To(Equal([]int64{-1, 3, 32, 32}))
			Expect(modelMetadataResponse.Inputs[0].Datatype).To(Equal("FP32"))
		})

	})

	// This an inference testcase for pytorch that mandates schema in config.pbtxt
	// However config.pbtxt (in COS) by default does not include schema section, instead
	// schema passed in Predictor CR is updated (in config.pbtxt) after model downloaded.
	var _ = Describe("Pytorch inference with schema", Ordered, func() {
		var ptPredictorObject *unstructured.Unstructured
		var ptPredictorName string

		BeforeAll(func() {
			// load the test predictor object
			ptPredictorObject = NewPredictorForFVT("pytorch-predictor-withschema.yaml")
			ptPredictorName = ptPredictorObject.GetName()

			CreatePredictorAndWaitAndExpectLoaded(ptPredictorObject)

			err := FVTClientInstance.ConnectToModelServing(Insecure)
			Expect(err).ToNot(HaveOccurred())
		})

		AfterAll(func() {
			FVTClientInstance.DeletePredictor(ptPredictorName)
		})

		It("should successfully run inference", func() {
			ExpectSuccessfulInference_pytorchCifar(ptPredictorName)
		})

		It("should fail with an invalid input", func() {
			image := LoadCifarImage(1)

			inferInput := &inference.ModelInferRequest_InferInputTensor{
				Name:     "INPUT__0",
				Shape:    []int64{1, 3, 16, 64}, // wrong shape
				Datatype: "FP32",
				Contents: &inference.InferTensorContents{Fp32Contents: image},
			}
			inferRequest := &inference.ModelInferRequest{
				ModelName: ptPredictorName,
				Inputs:    []*inference.ModelInferRequest_InferInputTensor{inferInput},
			}

			// run the inference
			inferResponse, err := FVTClientInstance.RunKfsInference(inferRequest)
			Expect(err).To(HaveOccurred())
			Log.Info(err.Error())
			Expect(err.Error()).To(ContainSubstring("INVALID_ARGUMENT: unexpected shape for input"))
			Expect(inferResponse).To(BeNil())
		})
	})

	var _ = Describe("LightGBM inference", Ordered, func() {
		var lightGBMPredictorObject *unstructured.Unstructured
		var lightGBMPredictorName string

		BeforeAll(func() {
			// load the test predictor object
			lightGBMPredictorObject = NewPredictorForFVT("lightgbm-predictor.yaml")
			lightGBMPredictorName = lightGBMPredictorObject.GetName()

			CreatePredictorAndWaitAndExpectLoaded(lightGBMPredictorObject)

			err := FVTClientInstance.ConnectToModelServing(Insecure)
			Expect(err).ToNot(HaveOccurred())
		})

		AfterAll(func() {
			FVTClientInstance.DeletePredictor(lightGBMPredictorName)
		})

		It("should successfully run an inference", func() {
			ExpectSuccessfulInference_lightgbmMushroom(lightGBMPredictorName)
		})

		It("should fail with invalid shape input", func() {
			// build the grpc inference call
			inferInput := &inference.ModelInferRequest_InferInputTensor{
				Name:     "predict",
				Shape:    []int64{1, 28777},
				Datatype: "FP32",
				Contents: &inference.InferTensorContents{Fp32Contents: []float32{}},
			}
			inferRequest := &inference.ModelInferRequest{
				ModelName: lightGBMPredictorName,
				Inputs:    []*inference.ModelInferRequest_InferInputTensor{inferInput},
			}

			inferResponse, err := FVTClientInstance.RunKfsInference(inferRequest)

			Expect(inferResponse).To(BeNil())
			Expect(err).To(HaveOccurred())
			Expect(err.Error()).To(ContainSubstring("Unexpected <class 'ValueError'>: cannot reshape array"))
		})
	})
})

// These tests verify that an invalid Predictor fails to load. These are in a
// separate block in part because a high frequency of failures can trigger Model
// Mesh's "bootstrap failure" mechanism which prevents rollouts of new pods that
// fail frequently by causing them to fail the readiness check.
// At the end of the suite, all runtime deployments are rolled out to remove
// any that may have gone unready.
var _ = Describe("Invalid Predictors", func() {
	var predictorObject *unstructured.Unstructured

	for _, p := range predictorsArray {
		predictor := p

		Describe("invalid cases for the "+predictor.predictorName+" predictor", func() {
			BeforeEach(func() {
				// load the test predictor object
				predictorObject = NewPredictorForFVT(predictor.predictorFilename)
			})

			AfterEach(func() {
				FVTClientInstance.DeletePredictor(predictorObject.GetName())
			})

			It("predictor should fail to load with invalid storage path", func() {
				// modify the object with an invalid storage path
				SetString(predictorObject, "invalid/Storage/Path", "spec", "path")

				obj := CreatePredictorAndWaitAndExpectFailed(predictorObject)

				By("Asserting on the predictor state")
				ExpectPredictorFailureInfo(obj, "ModelLoadFailed", true, true, "")
			})

			It("predictor should fail to load with invalid storage bucket", func() {
				// modify the object with an invalid storage bucket
				SetString(predictorObject, "invalidBucket", "spec", "storage", "s3", "bucket")

				obj := CreatePredictorAndWaitAndExpectFailed(predictorObject)

				By("Asserting on the predictor state")
				ExpectPredictorFailureInfo(obj, "ModelLoadFailed", true, true, "")
				// TODO can we check for a more detailed error message?
			})

			It("predictor should fail to load with invalid storage key", func() {
				// modify the object with an invalid storage path
				SetString(predictorObject, "invalidKey", "spec", "storage", "s3", "secretKey")

				obj := CreatePredictorAndWaitAndExpectFailed(predictorObject)

				By("Asserting on the predictor state")
				ExpectPredictorFailureInfo(obj, "ModelLoadFailed", true, true, "")
				// TODO can we check for a more detailed error message?
			})

			It("predictor should fail to load with unrecognized model type", func() {
				// modify the object with an unrecognized model type
				SetString(predictorObject, "invalidModelType", "spec", "modelType", "name")

				obj := CreatePredictorAndWaitAndExpectFailed(predictorObject)

				By("Verifying the predictor")
				ExpectPredictorFailureInfo(obj, "NoSupportingRuntime", false, true,
					"No ServingRuntime supports specified model type and/or protocol")
			})

			It("predictor should fail to load with unrecognized runtime type", func() {
				// modify the object with an unrecognized runtime type
				SetString(predictorObject, "invalidRuntimeType", "spec", "runtime", "name")

				obj := CreatePredictorAndWaitAndExpectFailed(predictorObject)

				By("Verifying the predictor")
				ExpectPredictorFailureInfo(obj, "RuntimeNotRecognized", false, true,
					"Specified runtime name not recognized")
			})
		})
	}
})

var _ = Describe("Non-ModelMesh ServingRuntime", func() {
	runtimeFile := "non-mm-runtime.yaml"
	runtimeName := "non-mm-runtime"

	BeforeEach(func() {
		var err error

		// Get a list of ServingRuntime deployments.
		deploys := FVTClientInstance.ListDeploys()
		numDeploys := len(deploys.Items)

		// Create a non-modelmesh ServingRuntime.
		err = FVTClientInstance.RunKubectl("create", "-f", TestDataPath(RuntimeSamplesPath+runtimeFile))
		Expect(err).ToNot(HaveOccurred())

		By("Waiting for the deployments replicas to be ready")
		WaitForStableActiveDeployState(TimeForStatusToStabilize)

		By("Checking that new ServingRuntime resource exists")
		FVTClientInstance.GetServingRuntime(runtimeName)

		By("Checking that no new deployments were created")
		deploys = FVTClientInstance.ListDeploys()
		Expect(deploys.Items).To(HaveLen(numDeploys))
	})

	AfterEach(func() {
		err := FVTClientInstance.RunKubectl("delete", "-f", TestDataPath(RuntimeSamplesPath+runtimeFile))
		Expect(err).ToNot(HaveOccurred())
	})

	It("predictor should remain pending with RuntimeUnhealthy", func() {
		pred := NewPredictorForFVT("foo-predictor.yaml")

		obj := FVTClientInstance.CreatePredictorExpectSuccess(pred)
		ExpectPredictorState(obj, false, "Pending", "", "UpToDate")

		// Give time to process
		time.Sleep(time.Second * 5)

		obj = FVTClientInstance.GetPredictor(obj.GetName())

		By("Verifying the predictor has failure message")
		failureInfo := GetMap(obj, "status", "lastFailureInfo")
		Expect(failureInfo).ToNot(BeNil())

		// Failure reason depends on if a ModelMesh container is up (i.e. a SR pod is running).
		// Here, just check for one of the expected failure reasons.
		Expect(failureInfo["reason"]).To(Or(Equal("RuntimeUnhealthy"), Equal("NoSupportingRuntime")))

		FVTClientInstance.DeletePredictor(obj.GetName())
	})
})

var _ = Describe("Inference service", Ordered, func() {
	for _, i := range inferenceArray {
		var _ = Describe("test "+i.name+" isvc", Ordered, func() {
			var isvcName string

			It("should successfully load a model", func() {
				isvcObject := NewIsvcForFVT(i.inferenceServiceFileName)
				isvcName = isvcObject.GetName()
				CreateIsvcAndWaitAndExpectReady(isvcObject, PredictorTimeout)

				err := FVTClientInstance.ConnectToModelServing(Insecure)
				Expect(err).ToNot(HaveOccurred())
			})

			It("should successfully run inference", func() {
				ExpectSuccessfulInference_sklearnMnistSvm(isvcName)
			})

			AfterAll(func() {
				FVTClientInstance.DeleteIsvc(isvcName)
			})

		})
	}
})

// The TLS tests `Describe` block should be the last one in the list to
// improve efficiency of the tests. Any test after the TLS tests would need
// to wait for the configuration changes to roll out to all Deployments.
// The TLS tests must run "Serial" (not in parallel with any other tests) since
// the configmap changes trigger deployment rollouts causing runtime pods to
// get terminated and any concurrently running inference requests would fail as
// the gRPC connection to terminating pods breaks.
var _ = Describe("TLS XGBoost inference", Ordered, Serial, func() {
	var xgboostPredictorObject *unstructured.Unstructured
	var xgboostPredictorName string

	AfterAll(func() {
		FVTClientInstance.SetDefaultUserConfigMap()
	})

	It("should successfully run an inference with basic TLS", func() {
		By("Updating the user ConfigMap to for basic TLS")
		FVTClientInstance.UpdateConfigMapTLS(BasicTLSConfig)

		By("Waiting for stable deploy state after UpdateConfigMapTLS")
<<<<<<< HEAD
		WaitForStableActiveDeployState(time.Second * 30)
=======
		WaitForStableActiveDeployState(time.Second * 60)
>>>>>>> 0bd750ed

		// load the test predictor object
		xgboostPredictorObject = NewPredictorForFVT("xgboost-predictor.yaml")
		xgboostPredictorName = xgboostPredictorObject.GetName()
		CreatePredictorAndWaitAndExpectLoaded(xgboostPredictorObject)

		By("Creating a new connection to ModelServing")
		// ensure we are establishing a new connection after the TLS change
		FVTClientInstance.DisconnectFromModelServing()

		var timeAsleep int
		var mmeshErr error
		for timeAsleep <= 30 {
			mmeshErr = FVTClientInstance.ConnectToModelServing(TLS)

			if mmeshErr == nil {
				Log.Info("Successfully connected to model mesh tls")
				break
			}

			Log.Info(fmt.Sprintf("Error found, retrying connecting to model-mesh: %s", mmeshErr.Error()))
			FVTClientInstance.DisconnectFromModelServing()
			timeAsleep += 10
			time.Sleep(time.Second * time.Duration(timeAsleep))
		}

		Expect(mmeshErr).ToNot(HaveOccurred())

		By("Expect inference to succeed")
		ExpectSuccessfulInference_xgboostMushroom(xgboostPredictorName)

		By("Expect inference to succeed via REST proxy")
		ExpectSuccessfulRESTInference_xgboostMushroom(xgboostPredictorName, true)

		// cleanup the predictor
		FVTClientInstance.DeletePredictor(xgboostPredictorName)

		// disconnect because TLS config will change
		FVTClientInstance.DisconnectFromModelServing()
	})

	It("should successfully run an inference with mutual TLS", func() {
		By("Updating user config for Mutual TLS")
		FVTClientInstance.UpdateConfigMapTLS(MutualTLSConfig)

		By("Waiting for stable deploy state after MutualTLSConfig")
<<<<<<< HEAD
		WaitForStableActiveDeployState(time.Second * 100)
=======
		WaitForStableActiveDeployState(time.Second * 60)
>>>>>>> 0bd750ed

		// load the test predictor object
		xgboostPredictorObject = NewPredictorForFVT("xgboost-predictor.yaml")
		xgboostPredictorName = xgboostPredictorObject.GetName()
		CreatePredictorAndWaitAndExpectLoaded(xgboostPredictorObject)

		By("Creating a new connection to ModelServing")
		// ensure we are establishing a new connection after the TLS change
		FVTClientInstance.DisconnectFromModelServing()

		var timeAsleep int
		var mmeshErr error
		for timeAsleep <= 30 {
			mmeshErr = FVTClientInstance.ConnectToModelServing(MutualTLS)

			if mmeshErr == nil {
				Log.Info("Successfully connected to model mesh tls")
				break
			}

			Log.Info(fmt.Sprintf("Error found, retrying connecting to model-mesh: %s", mmeshErr.Error()))
			FVTClientInstance.DisconnectFromModelServing()
			timeAsleep += 10
			time.Sleep(time.Second * time.Duration(timeAsleep))
		}
		Expect(mmeshErr).ToNot(HaveOccurred())

		By("Expect inference to succeed")
		ExpectSuccessfulInference_xgboostMushroom(xgboostPredictorName)

		// cleanup the predictor
		FVTClientInstance.DeletePredictor(xgboostPredictorName)

		// disconnect because TLS config will change
		FVTClientInstance.DisconnectFromModelServing()
	})

	It("should fail to run inference when the server has mutual TLS but the client does not present a certificate", func() {
		FVTClientInstance.UpdateConfigMapTLS(MutualTLSConfig)

		By("Waiting for the deployments replicas to be ready")
		WaitForStableActiveDeployState(TimeForStatusToStabilize)

		By("Expect a new connection to fail")
		// since the connection switches to TLS, ensure we are establishing a new connection
		FVTClientInstance.DisconnectFromModelServing()
		// this test is expected to fail to connect due to the TLS cert, so we
		// don't retry if it fails
		mmeshErr := FVTClientInstance.ConnectToModelServing(TLS)
		Expect(mmeshErr).To(HaveOccurred())
	})
})<|MERGE_RESOLUTION|>--- conflicted
+++ resolved
@@ -1069,11 +1069,7 @@
 		FVTClientInstance.UpdateConfigMapTLS(BasicTLSConfig)
 
 		By("Waiting for stable deploy state after UpdateConfigMapTLS")
-<<<<<<< HEAD
-		WaitForStableActiveDeployState(time.Second * 30)
-=======
 		WaitForStableActiveDeployState(time.Second * 60)
->>>>>>> 0bd750ed
 
 		// load the test predictor object
 		xgboostPredictorObject = NewPredictorForFVT("xgboost-predictor.yaml")
@@ -1120,11 +1116,7 @@
 		FVTClientInstance.UpdateConfigMapTLS(MutualTLSConfig)
 
 		By("Waiting for stable deploy state after MutualTLSConfig")
-<<<<<<< HEAD
-		WaitForStableActiveDeployState(time.Second * 100)
-=======
 		WaitForStableActiveDeployState(time.Second * 60)
->>>>>>> 0bd750ed
 
 		// load the test predictor object
 		xgboostPredictorObject = NewPredictorForFVT("xgboost-predictor.yaml")
