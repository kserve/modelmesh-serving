--- conflicted
+++ resolved
@@ -47,11 +47,8 @@
 
 # Run fvt tests. This requires an etcd, kubernetes connection, and model serving installation. Ginkgo CLI is used to run them in parallel
 fvt:
-<<<<<<< HEAD
-	ginkgo -v -p -progress --fail-fast fvt/predictor fvt/scaleToZero fvt/hpa --timeout=50m
-=======
-	ginkgo -v -procs=2 --progress --fail-fast fvt/predictor fvt/scaleToZero fvt/storage --timeout=50m
->>>>>>> 3f018571
+	ginkgo -v -procs=2 --progress --fail-fast fvt/predictor fvt/scaleToZero fvt/storage fvt/hpa --timeout=50m
+
 
 # Command to regenerate the grpc go files from the proto files
 fvt-protoc:
