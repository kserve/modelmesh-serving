--- conflicted
+++ resolved
@@ -132,18 +132,10 @@
     && ginkgo version \
     && true
 
-<<<<<<< HEAD
 # Use setup-envtest for kubebuilder to use K8s version 1.23+ for autoscaling/v2 (HPA), and 1.29+ for s390x & other architectures
 RUN true \
     && go install sigs.k8s.io/controller-runtime/tools/setup-envtest@latest \
     && setup-envtest use 1.29 \
-=======
-# Use setup-envtest for kubebuilder to use K8s version 1.23+ for autoscaling/v2 (HPA)
-# Pin envtest to specific version until update to go 1.22
-RUN true \
-    && go install sigs.k8s.io/controller-runtime/tools/setup-envtest@v0.0.0-20240320141353-395cfc7486e6 \
-    && setup-envtest use 1.26 \
->>>>>>> f8cc7aa7
     && true
 
 # For GitHub Action 'lint', work around error "detected dubious ownership in repository at '/workspace'"
