--- conflicted
+++ resolved
@@ -41,26 +41,12 @@
        python3 \
        python3-pip \
        nodejs \
+       jq \
     && true
 
-<<<<<<< HEAD
 # Install pre-commit
 ARG PIP_CACHE_DIR=/root/.cache/pip
 RUN --mount=type=cache,target=$PIP_CACHE_DIR \
-=======
-# Install gcc
-RUN microdnf install \
-    diffutils \
-    gcc-c++ \
-    make \
-    wget \
-    tar \
-    vim \
-    git \
-    jq \
-    python38 \
-    nodejs && \
->>>>>>> dd0229fe
     pip3 install pre-commit && \
     pip3 list
 
